<!doctype html>
<html lang="" style="width: 100%; height: 100%; margin: 0">
	<head>
		<title>Base Page</title>

		<meta name="viewport" content= "width=device-width, user-scalable=no">

		<script src="https://d3js.org/d3.v7.min.js"></script>
		<script src="javascript/Vec.js" ></script>
		<script src="javascript/Animations.js" ></script>
		<script src="javascript/Dealer.js" ></script>
		<script src="javascript/Card.js"></script>
		<script src="javascript/GridManager.js" ></script>

		<link rel="stylesheet" href="css/card.css"/>
	</head>

	<body style="width: 100%; height: 100%; margin: 0; overflow-x: hidden">

		<!--
		<svg viewBox="0 0 1000 1000">
			<image id="duck1" class="duck" href="assets/duck.jpg" width="100" style="transform-box: fill-box; transform-origin: center"/>
			<image id="duck2" class="duck" href="assets/duck.jpg" width="100" style="transform-box: fill-box; transform-origin: center"/>
		</svg>
		-->

<<<<<<< HEAD
		<svg id="svg" viewBox="0 0 0 0" style="position: absolute; left: 50%; transform: translate(-50%, 0)" requiredExtensions="http://www.w3.org/1999/xhtml" >

			<image class="title" href="assets/title3.jpg" width="100" height="100"></image>
			<image class="title" href="assets/title5.jpg" width="100" height="100"></image>
			<image class="title" href="assets/title12.jpg" width="100" height="100"></image>
=======
		<div id="canvas">
>>>>>>> 0b311989

			<img class="title" src="assets/title3.jpg"/>
			<img class="title" src="assets/title5.jpg"/>
			<img class="title" src="assets/title12.jpg"/>

		</div>
		<script>

			let cm;

			const onload1 = () =>
			{
				let pparams1 = [ new AnimParams ( null, new Vec ( 50 ), null ),  new AnimParams ( null, new Vec ( 50 ), null ) ];
				let pparams2 = [ new AnimParams ( null, new Vec ( 80 ), 90 ),  new AnimParams ( null, new Vec ( 20 ), 90 ) ];

				let params1 = new AnimParams ( null, null, 180 );
				let params2 = new AnimParams ( new Vec ( 500, 400 ), null, 359 );
				let params3 = new AnimParams ( new Vec ( 100, 200 ), null, 420 );

				let sanim = CardAnim.Setup ( d3.selectAll ( ".duck" ), d3.easeSin, 1000 )
					.continueTo ( pparams1 )
					.continueTo ( pparams2 )
					.addCallback ( () => console.log ( "callback 1" ) )
					.addCallback ( () => console.log ( "callback 2" ) )
					.singleContinueTo ( 0, params1 )
					.continueTo ( params2 )
					.continueTo ( params3 );

				sanim.animate();
			};

			const onload2 = () =>
			{
				const dealSize = new Vec ( 400, 150 );
				const dealPos = new Vec ( 200, 100 );
				const cardSize = new Vec ( 87, 122 ).mult ( 1.5 );

				/*
				d3.select ( "#svg" ).append ( "rect" )
					.attr ( "x", dealPos.x )
					.attr ( "y", dealPos.y )
					.attr ( "width", dealSize.x )
					.attr ( "height", dealSize.y );
				 */

				const cards = [];
				for ( let i = 0; i < 8; ++i )
					cards.push ( new Card (
						d3.select ( "#canvas" ),
						"assets/card.jpeg",
						cardSize
					) );

				cm = new GridManager (
<<<<<<< HEAD
					d3.select ( "#svg" ),
=======
					d3.select ( "#canvas" ),
>>>>>>> 0b311989
					d3.selectAll ( ".card" ),
					d3.selectAll ( ".title" ),
					cardSize,
					cardSize.mult ( new Vec ( 0.65, 0.2 ) ),
					[ new Vec ( 3, 1 ), new Vec ( 5, 1 ), new Vec ( 12, 1 ) ],
					[ 1, 2, 4 ],
<<<<<<< HEAD
					() => console.log ( "setup done" ) );
=======
					() => {
						// Card 1
						document.getElementById("card-face first").innerHTML = `
							<div style ='height: 100%; width: 100%; background-image: url(\" assets/yellow.jpg\"); position: inherit;'>
								<p style='cursor: pointer; height: 100%; width:100%; font-size: 5.5vh'>Test Text</p>
							</div>`;

						document.getElementById("card-back first").setAttribute("style", "transition: transform 0.5s; transition-timing-function: ease-in; transform: rotateY(90deg);");
						document.getElementById("card-face first").setAttribute("style", "transition: transform 0.5s; transition-timing-function: ease-out; transition-delay: 0.5s; transform: rotateY(360deg);");
						

						// Card 2
						document.getElementById("card-face second").innerHTML = `
							<img style='height: 100%; width: 100%' src='assets/card.jpeg'>`;

						document.getElementById("card-back second").setAttribute("style", "transition: transform 0.5s; transition-timing-function: ease-in; transform: rotateY(90deg);");
						document.getElementById("card-face second").setAttribute("style", "transition: transform 0.5s; transition-timing-function: ease-out; transition-delay: 0.5s; transform: rotateY(360deg);");
					} );
>>>>>>> 0b311989

				cards [ 0 ].card.on ( "click", () =>
				{
					cm.hideCards ();
					setTimeout ( () => cm.showCards (), 2000 );
				} )
<<<<<<< HEAD
=======

>>>>>>> 0b311989
			}

			window.onload = onload2;

		</script>

	</body>
</html><|MERGE_RESOLUTION|>--- conflicted
+++ resolved
@@ -24,15 +24,7 @@
 		</svg>
 		-->
 
-<<<<<<< HEAD
-		<svg id="svg" viewBox="0 0 0 0" style="position: absolute; left: 50%; transform: translate(-50%, 0)" requiredExtensions="http://www.w3.org/1999/xhtml" >
-
-			<image class="title" href="assets/title3.jpg" width="100" height="100"></image>
-			<image class="title" href="assets/title5.jpg" width="100" height="100"></image>
-			<image class="title" href="assets/title12.jpg" width="100" height="100"></image>
-=======
 		<div id="canvas">
->>>>>>> 0b311989
 
 			<img class="title" src="assets/title3.jpg"/>
 			<img class="title" src="assets/title5.jpg"/>
@@ -87,20 +79,13 @@
 					) );
 
 				cm = new GridManager (
-<<<<<<< HEAD
-					d3.select ( "#svg" ),
-=======
 					d3.select ( "#canvas" ),
->>>>>>> 0b311989
 					d3.selectAll ( ".card" ),
 					d3.selectAll ( ".title" ),
 					cardSize,
 					cardSize.mult ( new Vec ( 0.65, 0.2 ) ),
 					[ new Vec ( 3, 1 ), new Vec ( 5, 1 ), new Vec ( 12, 1 ) ],
 					[ 1, 2, 4 ],
-<<<<<<< HEAD
-					() => console.log ( "setup done" ) );
-=======
 					() => {
 						// Card 1
 						document.getElementById("card-face first").innerHTML = `
@@ -119,17 +104,13 @@
 						document.getElementById("card-back second").setAttribute("style", "transition: transform 0.5s; transition-timing-function: ease-in; transform: rotateY(90deg);");
 						document.getElementById("card-face second").setAttribute("style", "transition: transform 0.5s; transition-timing-function: ease-out; transition-delay: 0.5s; transform: rotateY(360deg);");
 					} );
->>>>>>> 0b311989
 
 				cards [ 0 ].card.on ( "click", () =>
 				{
 					cm.hideCards ();
 					setTimeout ( () => cm.showCards (), 2000 );
 				} )
-<<<<<<< HEAD
-=======
 
->>>>>>> 0b311989
 			}
 
 			window.onload = onload2;
